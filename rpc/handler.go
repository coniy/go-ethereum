--- conflicted
+++ resolved
@@ -467,24 +467,7 @@
 		return nil
 
 	case msg.isCall():
-<<<<<<< HEAD
 		return h.handleCall(ctx, msg)
-=======
-		resp := h.handleCall(ctx, msg)
-		var ctx []interface{}
-		ctx = append(ctx, "reqid", idForLog{msg.ID}, "duration", time.Since(start))
-		if resp.Error != nil {
-			ctx = append(ctx, "err", resp.Error.Message)
-			if resp.Error.Data != nil {
-				ctx = append(ctx, "errdata", resp.Error.Data)
-			}
-			h.log.Warn("Served "+msg.Method, ctx...)
-		} else {
-			h.log.Debug("Served "+msg.Method, ctx...)
-		}
-		return resp
-
->>>>>>> 67979022
 	case msg.hasValidID():
 		return msg.errorResponse(&invalidRequestError{"invalid request"})
 
